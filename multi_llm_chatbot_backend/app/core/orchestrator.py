from app.models.persona import Persona
from typing import List
from app.utils.chroma_client import query_persona_knowledge
from app.llm.gemini_client import GeminiClient
from app.llm.llm_client import LLMClient

class ChatOrchestrator:
    def __init__(self):
        self.personas: dict[str, Persona] = {}
        self.active_personas: List[str] = []  # renamed for clarity

    def register_persona(self, persona: Persona):
        self.personas[persona.id] = persona

    def set_active_personas(self, ids: List[str]):
        self.active_personas = [pid for pid in ids if pid in self.personas]

    def get_active_personas(self) -> List[str]:
        return self.active_personas

    def get_response_order(self) ->List[str]:

        # I have created this function to be a placeholder for the actual logic of response sequencing
        # This logic can be replaced with something smarter like a LLM deciding order based on chat context

<<<<<<< HEAD
        return self.personas
=======
        return responses
    
async def answer_with_persona_context(question: str, persona: str) -> str:
    llm: LLMClient = GeminiClient()
    context_chunks = query_persona_knowledge(question, persona)
    context = "\n".join(context_chunks) if context_chunks else "No relevant info found."
        
    system_prompt = f"You are a helpful assistant responding as a {persona}."
    message_context = [
        {"role": "system", "content": system_prompt},
        {"role": "user", "content": f"Context:\n{context}\n\nQuestion:\n{question}"}
    ]

    return await llm.generate(system_prompt, message_context)
>>>>>>> db98512a
<|MERGE_RESOLUTION|>--- conflicted
+++ resolved
@@ -23,10 +23,9 @@
         # I have created this function to be a placeholder for the actual logic of response sequencing
         # This logic can be replaced with something smarter like a LLM deciding order based on chat context
 
-<<<<<<< HEAD
         return self.personas
-=======
-        return responses
+
+        
     
 async def answer_with_persona_context(question: str, persona: str) -> str:
     llm: LLMClient = GeminiClient()
@@ -39,5 +38,4 @@
         {"role": "user", "content": f"Context:\n{context}\n\nQuestion:\n{question}"}
     ]
 
-    return await llm.generate(system_prompt, message_context)
->>>>>>> db98512a
+    return await llm.generate(system_prompt, message_context)