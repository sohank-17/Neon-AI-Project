from typing import Dict, List, Optional, Any
from app.models.persona import Persona
from app.core.session_manager import ConversationContext, get_session_manager
from app.core.context_manager import get_context_manager
from app.core.rag_manager import get_rag_manager
from app.llm.llm_client import LLMClient
from app.models.default_personas import is_valid_persona_id

import json
import logging
import re

logger = logging.getLogger(__name__)

class ImprovedChatOrchestrator:
    """
    Enhanced orchestrator with document awareness and improved context handling
    """
    
    def __init__(self):
        self.personas: Dict[str, Persona] = {}
        self.session_manager = get_session_manager()
        self.context_manager = get_context_manager()
    
    def register_persona(self, persona: Persona):
        """Register a persona with the orchestrator"""
        self.personas[persona.id] = persona
        logger.info(f"Registered persona: {persona.id} ({persona.name})")
    
    def get_persona(self, persona_id: str) -> Optional[Persona]:
        """Get a specific persona"""
        return self.personas.get(persona_id)
    
    def list_personas(self) -> List[str]:
        """List all available persona IDs"""
        return list(self.personas.keys())
    
    async def process_message(self, 
                            user_input: str, 
                            session_id: Optional[str] = None,
                            response_length: str = "medium") -> Dict[str, Any]:
        """
        Process a user message through the orchestration pipeline
        """
        try:
            # Get or create session
            session = self.session_manager.get_session(session_id)
            
            # Add user message to session
            session.append_message("user", user_input)
            
            # Determine if we need clarification
            needs_clarification = self._needs_clarification(session, user_input)
            
            if needs_clarification:
                # Generate clarification question
                clarification = await self._generate_clarification_question(session)
                session.append_message("system", f"Clarification request: {clarification}")
                
                return {
                    "status": "clarification_needed",
                    "message": clarification,
                    "suggestions": self._get_clarification_suggestions(),
                    "session_id": session.session_id
                }
            
            # Generate responses from all personas
            responses = await self._generate_persona_responses(session, response_length)
            
            return {
                "status": "success",
                "responses": responses,
                "session_id": session.session_id
            }
            
        except Exception as e:
            logger.error(f"Error in process_message: {str(e)}")
            return {
                "status": "error",
                "message": "I'm having technical difficulties. Please try again.",
                "error": str(e)
            }

    async def process_message_with_enhanced_context(self, user_input: str, session_id: str, response_length: str = "medium"):
        """
        Enhanced message processing with document awareness and better context management
        """
        try:
            # Get session
            session = self.session_manager.get_session(session_id)
            
            # Add user message to session
            session.append_message("user", user_input)
            
            # Detect document references in the query
            document_references = self._extract_document_references_from_query(user_input)
            
            # Get available documents for this session
            rag_manager = get_rag_manager()
            doc_stats = rag_manager.get_document_stats(session_id)
            available_documents = [doc["filename"] for doc in doc_stats.get("documents", [])]
            
            # Generate enhanced persona responses
            responses = await self._generate_persona_responses(session, response_length)
            
            return {
                "status": "success",
                "responses": responses,
                "document_references_detected": bool(document_references),
                "available_documents": available_documents,
                "session_id": session_id
            }
            
        except Exception as e:
            logger.error(f"Error in enhanced message processing: {str(e)}")
            return {
                "status": "error", 
                "message": "I'm having technical difficulties processing your request.",
                "suggestions": ["Please try rephrasing your question.", "Check if your documents uploaded successfully."]
            }

    def _extract_document_references_from_query(self, query: str) -> List[str]:
        """Extract document references from user query"""
        query_lower = query.lower()
        references = []
        
        # Common document reference patterns
        patterns = [
            r"(?:my|the|in)\s+([a-zA-Z_\-]+\.(?:pdf|docx|txt))",  # specific files
            r"(?:my|the)\s+(dissertation|thesis|proposal|chapter|manuscript)",  # document types
            r"(?:in|from)\s+(?:my\s+)?([a-zA-Z_\-\s]+(?:chapter|section))",  # sections
        ]
        
        for pattern in patterns:
            matches = re.findall(pattern, query_lower)
            references.extend(matches)
        
        return references[:3]  # Limit to first 3 references
    
    def _needs_clarification(self, session: ConversationContext, user_input: str) -> bool:
        """
        Determine if the user input needs clarification
        """
        # If this is not the first message, probably don't need clarification
        user_messages = [msg for msg in session.messages if msg.get('role') == 'user']
        if len(user_messages) > 1:
            return False
        
        # Check for vague patterns
        vague_patterns = [
            r"^(help|advice|guidance|assistance)$",
            r"i'?m (stuck|lost|confused|not sure)",
            r"(what should i|how do i|where do i start)",
            r"i need (help|advice|guidance)",
            r"(any|some) (advice|suggestions|ideas)"
        ]
        
        user_lower = user_input.lower().strip()
        
        for pattern in vague_patterns:
            if re.search(pattern, user_lower):
                return True
        
        # Check if input is too short and vague
        if len(user_input.split()) < 6 and not any(
            keyword in user_lower for keyword in 
            ['methodology', 'theory', 'data', 'analysis', 'research', 'thesis', 'dissertation']
        ):
            return True
        
        return False
    
    async def _generate_clarification_question(self, session: ConversationContext) -> str:
        """
        Generate a clarification question based on the conversation context
        """
        # Simple clarification questions based on common PhD needs
        clarification_options = [
            "What specific aspect of your PhD research would you like guidance on?",
            "Are you looking for help with methodology, theory, writing, or something else?",
            "What stage of your PhD program are you currently in?",
            "What's the main challenge you're facing with your research right now?"
        ]
        
        # Return the first option for now (could be made smarter with AI)
        return clarification_options[0]
    
    def _get_clarification_suggestions(self) -> List[str]:
        """Get suggestions for clarification"""
        return [
            "Ask about research methodology or design",
            "Get help with theoretical frameworks",
            "Request guidance on practical next steps",
            "Upload a document for specific feedback"
        ]
    
    async def _generate_persona_responses(self, session: ConversationContext, response_length: str = "medium"):
        """
        Generate responses from all personas with enhanced RAG integration
        """
        responses = []
        
        for persona_id, persona in self.personas.items():
            logger.info(f"Generating response for {persona_id} with enhanced RAG")
            
            # Generate persona response with enhanced RAG
            response_data = await self._generate_single_persona_response(session, persona, response_length)
            
            # Add persona response to session context
            session.append_message(persona_id, response_data["response"])
            
            responses.append(response_data)
        
        return responses
    
    async def _generate_single_persona_response(self, session, persona, response_length: str = "medium"):
        """
        Enhanced version - Generate response from a single persona with enhanced RAG integration
        """
        try:
            # Get the user's latest message for document retrieval
            user_message = ""
            try:
                user_message = session.get_latest_user_message() or ""
            except AttributeError:
                # Fallback: manually find latest user message
                for msg in reversed(session.messages):
                    if msg.get('role') == 'user':
                        user_message = msg.get('content', '')
                        break
            
            # Retrieve relevant document context using enhanced RAG
            document_context = ""
            if user_message:
                document_context = await self._retrieve_relevant_documents(
                    user_input=user_message,
                    session_id=session.session_id,
                    persona_id=persona.id
                )
            
            # Build enhanced context for the LLM
            enhanced_context = await self._build_enhanced_context_for_persona(
                session, persona, user_message, document_context
            )
            
            # Generate response with enhanced context
            response = await persona.respond(enhanced_context, response_length)
            
            # Validate and improve response quality
            if not self._is_valid_response(response, persona.id):
                logger.warning(f"Invalid response from {persona.id}, using fallback")
                response = self._get_persona_fallback(persona.id)
            
            # Track document usage for debugging
            used_documents = bool(document_context and len(document_context.strip()) > 100)
            document_chunks_used = document_context.count("[Source:") if document_context else 0
            
            return {
                "persona_id": persona.id,
                "persona_name": persona.name,
                "response": response,
                "used_documents": used_documents,
                "document_chunks_used": document_chunks_used,
                "response_length": response_length,
                "context_quality": "high" if document_context else "conversation_only"
            }
            
        except Exception as e:
            logger.error(f"Error generating response for {persona.id}: {str(e)}")
            return {
                "persona_id": persona.id,
                "persona_name": persona.name,
                "response": f"I apologize, but I'm having technical difficulties. {self._get_persona_fallback(persona.id)}",
                "used_documents": False,
                "document_chunks_used": 0,
                "response_length": response_length,
                "context_quality": "error"
            }

    async def _retrieve_relevant_documents(self, user_input: str, session_id: str, persona_id: str = "") -> str:
        """
        Enhanced document retrieval with document awareness and better attribution
        """
        try:
            rag_manager = get_rag_manager()
            
            # Extract document hints from user query
            document_hint = self._extract_document_hint_from_query(user_input)
            
            # Get persona-specific context for better retrieval
            persona_context = self._get_enhanced_persona_context_keywords(persona_id)
            
            # Search for relevant chunks with document awareness
            relevant_chunks = rag_manager.search_documents_with_context(
                query=user_input,
                session_id=session_id,
                persona_context=persona_context,
                n_results=6,  # Increased for better context
                document_hint=document_hint
            )
            
            logger.info(f"Retrieved {len(relevant_chunks)} chunks for {persona_id}")
            
            if not relevant_chunks:
                logger.info(f"No relevant documents found for query: {user_input[:50]}...")
                return ""
            
            # Format retrieved content with enhanced attribution
            return self._format_document_context_with_attribution(relevant_chunks, persona_id)
            
        except Exception as e:
            logger.error(f"Error retrieving documents for {persona_id}: {str(e)}")
            return ""

    def _extract_document_hint_from_query(self, query: str) -> Optional[str]:
        """
        Extract document name hints from user queries
        """
        query_lower = query.lower()
        
        # Common patterns for document references
        document_indicators = [
            r"(?:my|the|in|from)\s+([a-zA-Z_\-]+\.(?:pdf|docx|txt|doc))",  # specific files
            r"(?:my|the)\s+(dissertation|thesis|proposal|chapter|manuscript|paper)",  # document types
            r"(?:in|from)\s+(?:my\s+)?([a-zA-Z_\-\s]+(?:chapter|section|proposal))",  # sections
            r"(?:the|my)\s+([a-zA-Z_\-\s]+(?:document|file))",  # generic documents
        ]
        
        for pattern in document_indicators:
            matches = re.findall(pattern, query_lower)
            if matches:
                return matches[0].strip().replace(" ", "_")
        
        return None

    def _get_enhanced_persona_context_keywords(self, persona_id: str) -> str:
        """
        Enhanced persona-specific keywords for better document retrieval
        """
        enhanced_keywords = {
            "methodologist": "methodology research design experimental approach data collection sampling validity reliability statistical analysis quantitative qualitative mixed-methods procedures protocol IRB ethics",
            "theorist": "theory theoretical framework conceptual model literature review philosophy epistemology ontology paradigm abstract concepts hypothesis proposition postulate axiom",
            "pragmatist": "practical application implementation action steps next steps recommendation solution strategy timeline concrete advice roadmap execution deliverables milestones"
        }
        return enhanced_keywords.get(persona_id, "")

    def _format_document_context_with_attribution(self, chunks: List[Dict], persona_id: str) -> str:
        """
        Format document context with clear attribution and source information
        """
        if not chunks:
            return ""
        
        # Filter chunks by relevance (increased threshold for quality)
        high_quality_chunks = [
            chunk for chunk in chunks 
            if chunk.get("relevance_score", 0) > 0.4  # Increased from 0.3
        ]
        
        if not high_quality_chunks:
            # If no high-quality chunks, take top 2 anyway but with lower confidence
            high_quality_chunks = chunks[:2]
        
        formatted_sections = []
        
        # Group chunks by document for better organization
        documents = {}
        for chunk in high_quality_chunks:
            doc_source = chunk.get("document_source", {})
            filename = doc_source.get("filename", "unknown")
            
            if filename not in documents:
                documents[filename] = {
                    "title": doc_source.get("document_title", filename),
                    "chunks": []
                }
            documents[filename]["chunks"].append(chunk)
        
        # Format each document's content
        for filename, doc_data in documents.items():
            doc_title = doc_data["title"]
            doc_chunks = doc_data["chunks"]
            
            formatted_sections.append(f"=== FROM DOCUMENT: {doc_title} ===")
            
            for i, chunk in enumerate(doc_chunks):
                doc_source = chunk.get("document_source", {})
                section = doc_source.get("section", "unknown section")
                position = doc_source.get("chunk_position", "unknown position")
                relevance = chunk.get("relevance_score", 0)
                
                chunk_intro = f"[Source: {section}, Part {position}, Relevance: {relevance:.2f}]"
                formatted_sections.append(f"{chunk_intro}\n{chunk['text']}\n")
        
        # Add context summary
        total_docs = len(documents)
        total_chunks = len(high_quality_chunks)
        
        context_header = f"""
DOCUMENT CONTEXT FOR {persona_id.upper()} ANALYSIS:
Found {total_chunks} relevant passages from {total_docs} document(s).
Use this context to inform your response, and cite specific documents when referencing information.

"""
        
        formatted_context = context_header + "\n".join(formatted_sections)
        
        # Add instructions specific to persona
        persona_instructions = self._get_persona_document_instructions(persona_id)
        formatted_context += f"\n\nSPECIAL INSTRUCTIONS FOR {persona_id.upper()}:\n{persona_instructions}"
        
        return formatted_context

    def _get_persona_document_instructions(self, persona_id: str) -> str:
        """
        Get persona-specific instructions for handling document context
        """
        instructions = {
            "methodologist": """
When analyzing the document context:
- Focus on methodological rigor and research design elements
- Identify potential validity threats or methodological gaps
- Suggest specific improvements to research procedures
- Reference exact methodological frameworks mentioned in their documents
- Connect their approach to established research standards""",
            
            "theorist": """
When analyzing the document context:
- Examine theoretical positioning and conceptual clarity
- Identify theoretical gaps or inconsistencies
- Suggest theoretical frameworks that align with their work
- Evaluate the coherence between theory and research questions
- Reference specific theoretical concepts mentioned in their documents""",
            
            "pragmatist": """
When analyzing the document context:
- Extract actionable next steps from their current progress
- Identify immediate bottlenecks or decision points
- Prioritize tasks based on their timeline and constraints
- Translate theoretical concepts into practical implementation steps
- Reference specific deadlines or milestones mentioned in their documents"""
        }
        
        return instructions.get(persona_id, "Provide helpful guidance based on the document context.")

    async def _build_enhanced_context_for_persona(self, session, persona, user_message: str, document_context: str) -> List[Dict[str, str]]:
        """
        Build enhanced context that properly integrates document information with conversation history
        FIXED VERSION - No document hallucination when no documents exist
        """
        enhanced_context = []
    
        # Get recent conversation history (last 6 messages for efficiency)
        recent_messages = session.messages[-6:] if len(session.messages) > 6 else session.messages
        
        # Check if we actually have meaningful document content
        has_documents = bool(document_context and document_context.strip() and len(document_context.strip()) > 50)
        
        # Build the system message with proper document awareness
        if has_documents:
            # Get list of uploaded documents
            uploaded_docs = session.uploaded_files if hasattr(session, 'uploaded_files') else []
            doc_list = ", ".join(uploaded_docs) if uploaded_docs else "uploaded documents"
            
            system_message = f"""{persona.system_prompt}

    CURRENT SESSION CONTEXT:
    The student has uploaded the following documents: {doc_list}

    {document_context}

    IMPORTANT: When the student refers to "my document," "my dissertation," "my proposal," etc., they are referring to one of their uploaded documents. Use the document context above to understand which specific document they mean and reference it by name in your response.

    Always cite your sources when referencing information from their documents using the format: "According to your [document_name]..." or "In your [section_name] from [document_name]..."
    """
            
            enhanced_context.append({
                "role": "system",
                "content": system_message
            })
        else:
            # NO DOCUMENTS - Explicitly tell persona not to reference documents
            system_message = f"""{persona.system_prompt}

    IMPORTANT: The student has NOT uploaded any documents yet. Do not reference any specific documents, files, or assume you have access to their research materials.

    If they mention "my document," "my dissertation," "my proposal," etc., you should:
    1. Acknowledge that you don't have access to their specific documents
    2. Ask them to upload the relevant files for more targeted advice
    3. Provide general guidance based on best practices in your area of expertise

    Do NOT make up document names or pretend to have access to files that don't exist."""
            
            enhanced_context.append({
                "role": "system", 
                "content": system_message
            })
        
        # Add recent conversation history
        for message in recent_messages:
            if message.get('role') in ['user', 'assistant']:
                enhanced_context.append({
                    "role": message['role'],
                    "content": message['content']
                })
        
        # Add current user message
        enhanced_context.append({
            "role": "user",
            "content": user_message
        })
        
        return enhanced_context
    
    def _is_valid_response(self, response: str, persona_id: str) -> bool:
        """Validate response quality"""
        if len(response) < 10 or len(response) > 5000:
            return False
        
        # Check for AI confusion indicators
        confusion_indicators = [
            f"Thank you, Dr. {persona_id.title()}",
            "Assistant:",
            f"Dr. {persona_id.title()} Advisor:",
            "excellent discussion, Assistant"
        ]
        
        return not any(indicator in response for indicator in confusion_indicators)
    
    def _get_persona_fallback(self, persona_id: str) -> str:
        """Get persona-specific fallback responses"""
        fallbacks = {
            "methodologist": "I'd be happy to help with your research methodology. What specific methodological approach are you considering?",
            "theorist": "I'd like to explore the theoretical foundation of your work. What conceptual framework guides your research?",
            "pragmatist": "Let's take a practical approach. What's the most pressing decision you need to make about your research right now?"
        }
        return fallbacks.get(persona_id, "I'd be happy to help. Could you provide more specific details about your question?")
    
    def get_session_info(self, session_id: str) -> Optional[Dict[str, Any]]:
        """Get information about a session"""
        session = self.session_manager.get_session(session_id)
        if session:
            return {
                "session_id": session.session_id,
                "message_count": len(session.messages),
                "uploaded_files": session.uploaded_files,
                "created_at": session.created_at.isoformat(),
                "last_accessed": session.last_accessed.isoformat(),
                "context_summary": self.context_manager.get_context_summary(session.messages)
            }
        return None
    
    def reset_session(self, session_id: str) -> bool:
        """Reset a session (clear messages but keep metadata)"""
        session = self.session_manager.get_session(session_id)
        if session:
            session.clear_messages()
            return True
        return False
    
    def delete_session(self, session_id: str) -> bool:
        """Delete a session completely"""
        return self.session_manager.delete_session(session_id)
    
    # Legacy method for backward compatibility
    def _get_persona_context_keywords(self, persona_id: str) -> str:
        """
        Legacy method - use _get_enhanced_persona_context_keywords instead
        """
        return self._get_enhanced_persona_context_keywords(persona_id)
    
    async def chat_with_persona(self, persona_id: str, user_input: str, session_id: str, response_length: str = "medium") -> Dict[str, Any]:
        """
        Chat with a specific persona directly
        """
        try:
            persona = self.get_persona(persona_id)
            if not persona:
                return {
                    "error": f"Persona {persona_id} not found",
                    "available_personas": list(self.personas.keys())
                }
            
            session = self.session_manager.get_session(session_id)
            session.append_message("user", user_input)
            
            # Generate response from single persona
            response_data = await self._generate_single_persona_response(session, persona, response_length)
            
            # Add response to session
            session.append_message(persona_id, response_data["response"])
            
            return response_data
            
        except Exception as e:
<<<<<<< HEAD
            logger.error(f"Error in chat_with_persona: {str(e)}")
            return {
                "error": f"Error processing request: {str(e)}",
                "persona_id": persona_id
            }
=======
            logger.error(f"Error retrieving documents for {persona_id}: {str(e)}")
            return ""
        

    async def get_top_personas(self, session_id: str, k: int = 3) -> List[str]:
        """
        Use the LLM to rank personas based on current session context.
        Falls back to default persona order if LLM fails or returns invalid data.
        """
        try:
            session = self.session_manager.get_session(session_id)

            if not self.personas:
                logger.warning("No personas registered.")
                return []

            # Use the LLM from one of the existing persona objects
            llm = next(iter(self.personas.values())).llm

            # Use recent conversation context (last 5 messages)
            recent_context = "\n".join(
                msg['content'] for msg in session.get_recent_messages(5)
            )

            # Format available persona descriptions
            persona_descriptions = "\n".join([
                f"- ID: {p.id}\n  Name: {p.name}\n  Prompt: {p.system_prompt.strip()}"
                for p in self.personas.values()
            ])

            prompt = f"""
                        The user is seeking PhD advice. Based on the conversation below, choose the top {k} most relevant advisors.

                        Respond ONLY with a JSON list of exactly {k} advisor IDs in order of relevance.
                        Example response: ["methodist", "pragmatist", "theorist"]

                        --- Conversation ---
                        {recent_context}

                        --- Available Advisors ---
                        {persona_descriptions}
                      """.strip()

            llm_response = await llm.generate(
                system_prompt="You are an assistant that selects the best advisors for a PhD student.",
                context=[{"role": "user", "content": prompt}],
                temperature=0.4,
                max_tokens=150
            )

            # Step 1: Try direct JSON load
            try:
                top_ids = json.loads(llm_response.strip())
            except json.JSONDecodeError:
                # Step 2: Fallback: try extracting list of quoted strings
                top_ids = re.findall(r'"(.*?)"', llm_response)
                logger.warning(f"Fallback JSON extraction used: {top_ids}")

            # Step 3: Filter valid persona IDs
            valid_ids = [pid for pid in top_ids if pid in self.personas]

            if len(valid_ids) < k:
                logger.warning(f"LLM returned insufficient or invalid IDs. Got: {valid_ids}")
                return list(self.personas.keys())[:k]

            return valid_ids[:k]

        except Exception as e:
            logger.error(f"Error selecting top personas: {e}")
            return list(self.personas.keys())[:k]
>>>>>>> 21958ad4
<|MERGE_RESOLUTION|>--- conflicted
+++ resolved
@@ -593,15 +593,11 @@
             return response_data
             
         except Exception as e:
-<<<<<<< HEAD
             logger.error(f"Error in chat_with_persona: {str(e)}")
             return {
                 "error": f"Error processing request: {str(e)}",
                 "persona_id": persona_id
             }
-=======
-            logger.error(f"Error retrieving documents for {persona_id}: {str(e)}")
-            return ""
         
 
     async def get_top_personas(self, session_id: str, k: int = 3) -> List[str]:
@@ -669,5 +665,4 @@
 
         except Exception as e:
             logger.error(f"Error selecting top personas: {e}")
-            return list(self.personas.keys())[:k]
->>>>>>> 21958ad4
+            return list(self.personas.keys())[:k]